<<<<<<< HEAD
import { test, expect } from 'vitest';
=======
import { setTimeout } from 'node:timers/promises';
>>>>>>> 477f1da0

import { memoizeOne, memoizeOneFactory } from '../../src/memoizeOne.js';

import { getNextInteger } from './shared.js';

abstract class Random {
  _count: number;

  constructor(initialCount = 1) {
    this._count = initialCount;
  }

  @memoizeOne
  nextInteger(base = 0): number {
    return base + getNextInteger();
  }

  abstract get count(): number;
}

class RandomChild extends Random {
  @memoizeOne
  get count(): number {
    return this._count++;
  }
}

const random1 = new RandomChild();
const random2 = new RandomChild(10);

const nextInteger1 = memoizeOne((base: number = 0): number => base + getNextInteger());
const nextInteger2 = memoizeOneFactory({ cacheDuration: -1 })((base: number = 0): number => base + getNextInteger());
const nextInteger3 = memoizeOneFactory({ cacheDuration: 200 })((base: number = 0): number => base + getNextInteger());
const asyncNextInteger = memoizeOne(async (base: number = 0): Promise<number> => {
  await setTimeout(0);
  return base + getNextInteger();
});

test.each([
  ['with', (...args: number[]) => random1.nextInteger(...args)],
  ['without', (...args: number[]) => nextInteger1(...args)],
])('memoizeOne function %s decorator', (_, func) => {
  expect(func()).toBe(func());
  expect(func(100)).toBe(func(100));
  expect(func(0)).not.toBe(func(100));

  const cache1 = func();
  const cache2 = func(100);
  expect(cache1).not.toBe(func());
  expect(cache2).not.toBe(func(100));
});

test('memoize async function', async () => {
  expect(typeof (await asyncNextInteger())).toBe('number');
  expect(await asyncNextInteger()).toBe(await asyncNextInteger());
  expect(await asyncNextInteger(100)).toBe(await asyncNextInteger(100));
  expect(await asyncNextInteger(0)).not.toBe(await asyncNextInteger(100));
});

test('memoize method per instance', () => {
  expect(random1.nextInteger()).not.toBe(random2.nextInteger());
  expect(random1.nextInteger(100)).not.toBe(random2.nextInteger(100));
});

test('memoizeOne getter per instance', () => {
  expect(random1.count).toBe(1);
  expect(random1.count).toBe(1);
  expect(random2.count).toBe(10);
  expect(random2.count).toBe(10);
});

test('memoizeFactory with 0 cacheDuration', () => {
  expect(nextInteger2()).not.toBe(nextInteger2());
  expect(nextInteger2(100)).not.toBe(nextInteger2(100));
});

test('memoizeFactory with 200 cacheDuration', async () => {
  const initial = nextInteger3();
  expect(nextInteger3()).toBe(initial);
  expect(nextInteger3()).toBe(initial);
  await setTimeout(400);
  const second = nextInteger3();
  expect(second).not.toBe(initial);
  expect(nextInteger3()).toBe(second);
  expect(nextInteger3()).toBe(second);
});<|MERGE_RESOLUTION|>--- conflicted
+++ resolved
@@ -1,8 +1,6 @@
-<<<<<<< HEAD
+import { setTimeout } from 'node:timers/promises';
+
 import { test, expect } from 'vitest';
-=======
-import { setTimeout } from 'node:timers/promises';
->>>>>>> 477f1da0
 
 import { memoizeOne, memoizeOneFactory } from '../../src/memoizeOne.js';
 
